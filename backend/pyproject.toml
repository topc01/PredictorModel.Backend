[project]
name = "backend"
version = "0.1.0"
description = "Backend con FastAPI y uv"
authors = [{ name = "Tu Nombre" }]
requires-python = ">=3.11"
dependencies = [
  "fastapi>=0.118.0",
  "uvicorn>=0.37.0",
  "pandas>=2.2.0",
  "openpyxl>=3.1.0",
  "python-multipart>=0.0.9",
  "numpy>=1.26.0",
  "boto3>=1.34.0",
  "python-dotenv>=1.0.0",
<<<<<<< HEAD
  "pytest>=8.2.2",
  "pytest-asyncio>=0.23.7",
  "httpx>=0.27.0",
  "pytest-cov>=5.0.0",
  "pluggy",
  "pygments",
  "iniconfig",
  "typing_extensions",
  "starlette",
  "annotated_doc",
  "pydantic",
  "pytz",
  "python-dateutil",
  "botocore",
  "et_xmlfile",
  "coverage",
  "joblib>=1.5.2",
  "prophet>=1.2.1",
  "scikit-learn>=1.7.2",
  "plotly>=6.3.1",
  "pytest>=8.4.2",
  "pytest-cov>=7.0.0",
  "httpx>=0.28.1",
  "pytest-asyncio>=1.2.0",
=======
>>>>>>> 2644c144
]

[tool.uv]
# uv creará y manejará automáticamente un entorno virtual.
# Puedes agregar dependencias con "uv add"<|MERGE_RESOLUTION|>--- conflicted
+++ resolved
@@ -13,11 +13,6 @@
   "numpy>=1.26.0",
   "boto3>=1.34.0",
   "python-dotenv>=1.0.0",
-<<<<<<< HEAD
-  "pytest>=8.2.2",
-  "pytest-asyncio>=0.23.7",
-  "httpx>=0.27.0",
-  "pytest-cov>=5.0.0",
   "pluggy",
   "pygments",
   "iniconfig",
@@ -38,8 +33,6 @@
   "pytest-cov>=7.0.0",
   "httpx>=0.28.1",
   "pytest-asyncio>=1.2.0",
-=======
->>>>>>> 2644c144
 ]
 
 [tool.uv]
