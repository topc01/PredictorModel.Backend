--- conflicted
+++ resolved
@@ -5,13 +5,10 @@
 import prophet
 import joblib
 from ..utils.storage import storage_manager
-<<<<<<< HEAD
 from ..utils.version import version_manager
-=======
 from ..retrain.retrain import get_prophet_models
 
 import os
->>>>>>> 3e3a1af0
 
 def without_tilde(string: str) -> str:
     return string.replace('í', 'i')
@@ -107,31 +104,28 @@
     feature_names = joblib.load(FEATURE_PATH)
 
     try:
-<<<<<<< HEAD
         # model_path = BASE_DIR / "models" / f"model_{complexity}.pkl"
         # model_path = f"models/{complexity}.pkl"
         np.random.seed(42)
         # model = joblib.load(model_path)
         model = version_manager.get_model(complexity)
-        print(f"modelo cargado en pkl")
-=======
-        np.random.seed(42)
+        
+        #np.random.seed(42)
         #Manejo de nombres con tildes
-        if complexity == "Pediatría":
-            complexity_to_load = "Pediatria"
-        elif complexity == "Neonatología":
-            complexity_to_load = "Neonatologia"
-        else:
-            complexity_to_load = complexity
+        #if complexity == "Pediatría":
+         #   complexity_to_load = "Pediatria"
+        #elif complexity == "Neonatología":
+         #   complexity_to_load = "Neonatologia"
+        #else:
+         #   complexity_to_load = complexity
         ###
         # Para seleccionar el modelo con mejor rendimiento
-        if version_to_load == None:
-            version = choose_best_model(get_prophet_models(complexity=complexity_to_load))["version"]
-        else:
-            version = version_to_load
+        #if version_to_load == None:
+        #    version = choose_best_model(get_prophet_models(complexity=complexity_to_load))["version"]
+        #else:
+         #   version = version_to_load
         ######
-        model = storage_manager.load_prophet_model(complexity_to_load, version)
->>>>>>> 3e3a1af0
+        #model = storage_manager.load_prophet_model(complexity_to_load, version)
     except Exception as e:
         raise Exception(f"error {e}")
 
