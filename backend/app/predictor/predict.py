--- conflicted
+++ resolved
@@ -6,16 +6,12 @@
 import joblib
 from ..utils.storage import storage_manager
 from ..utils.version import version_manager
-<<<<<<< HEAD
-# Note: Complexity parsing is handled in routes/predict.py using ComplexityMapper
-=======
 from ..retrain.retrain import get_prophet_models
 
 import os
 
 def without_tilde(string: str) -> str:
     return string.replace('í', 'i')
->>>>>>> ce4fc3bf
 
 from datetime import datetime
 
@@ -113,9 +109,6 @@
         np.random.seed(42)
         # model = joblib.load(model_path)
         model = version_manager.get_model(complexity)
-<<<<<<< HEAD
-        print(f"modelo cargado en pkl")
-=======
         
         #np.random.seed(42)
         #Manejo de nombres con tildes
@@ -133,7 +126,6 @@
          #   version = version_to_load
         ######
         #model = storage_manager.load_prophet_model(complexity_to_load, version)
->>>>>>> ce4fc3bf
     except Exception as e:
         raise Exception(f"error {e}")
 
